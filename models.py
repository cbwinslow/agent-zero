--- conflicted
+++ resolved
@@ -225,21 +225,7 @@
     **kwargs,
 ):
     """
-<<<<<<< HEAD
-    Return an OpenAIEmbeddings instance configured for a LocalAI embedding model.
-=======
-    Instantiate an OpenAI-compatible embedding model using a LocalAI backend.
->>>>>>> 82455425
-    
-    Parameters:
-        model_name (str): The name of the embedding model to use.
-    
-    Returns:
-<<<<<<< HEAD
-        OpenAIEmbeddings: An embedding model instance configured for LocalAI.
-=======
-        An instance of OpenAIEmbeddings configured to communicate with a LocalAI server.
->>>>>>> 82455425
+
     """
     if not base_url:
         base_url = get_localai_base_url()
@@ -257,14 +243,7 @@
 # AnythingLLM and other OpenAI compatible interfaces
 def get_anythingllm_base_url():
     """
-<<<<<<< HEAD
-    Return the base URL for the AnythingLLM API, using the environment variable if set or defaulting to the local server URL.
-=======
-    Retrieve the base URL for the AnythingLLM API from environment variables or return the default local URL if not set.
-    
-    Returns:
-        str: The AnythingLLM API base URL.
->>>>>>> 82455425
+
     """
     return (
         dotenv.get_dotenv_value("ANYTHINGLLM_BASE_URL")
@@ -279,21 +258,7 @@
     **kwargs,
 ):
     """
-<<<<<<< HEAD
-    Return a ChatOpenAI instance configured for the AnythingLLM provider.
-=======
-    Instantiate a ChatOpenAI client configured for the AnythingLLM provider.
->>>>>>> 82455425
-    
-    Parameters:
-        model_name (str): The name of the chat model to use.
-    
-    Returns:
-<<<<<<< HEAD
-        ChatOpenAI: An instance configured with the specified model, base URL, and API key for AnythingLLM.
-=======
-        ChatOpenAI: An instance configured to interact with the AnythingLLM API.
->>>>>>> 82455425
+
     """
     if not base_url:
         base_url = get_anythingllm_base_url()
@@ -309,23 +274,12 @@
     **kwargs,
 ):
     """
-<<<<<<< HEAD
-    Return an OpenAIEmbeddings instance configured for the AnythingLLM provider.
-=======
-    Instantiate an OpenAI-compatible embedding model for the AnythingLLM provider.
-    
-    If not specified, the base URL and API key are retrieved from environment variables or set to defaults. Additional keyword arguments are passed to the embedding model constructor.
->>>>>>> 82455425
+
     
     Parameters:
         model_name (str): The name of the embedding model to use.
     
-    Returns:
-<<<<<<< HEAD
-        OpenAIEmbeddings: An embedding model instance set up with the specified model name, API key, and base URL for AnythingLLM.
-=======
-        An instance of OpenAIEmbeddings configured for the AnythingLLM provider.
->>>>>>> 82455425
+
     """
     if not base_url:
         base_url = get_anythingllm_base_url()
@@ -336,13 +290,8 @@
 
 # TogetherAI and other OpenAI compatible interfaces
 def get_togetherai_base_url():
-    """
-<<<<<<< HEAD
-    Return the TogetherAI API base URL from environment variables or use the default TogetherAI endpoint.
-=======
-    Retrieve the TogetherAI API base URL from environment variables or return the default public endpoint.
->>>>>>> 82455425
-    """
+
+    
     return (
         dotenv.get_dotenv_value("TOGETHERAI_BASE_URL")
         or "https://api.together.ai/v1"
@@ -356,19 +305,7 @@
     **kwargs,
 ):
     """
-<<<<<<< HEAD
-    Return a ChatOpenAI instance configured for TogetherAI with the specified model, base URL, and API key.
-    
-    If base URL or API key are not provided, they are retrieved from environment variables or set to defaults.
-=======
-    Instantiate a TogetherAI chat model client configured with the specified model name and credentials.
-    
-    Parameters:
-        model_name (str): The name of the TogetherAI chat model to use.
-    
-    Returns:
-        ChatOpenAI: An instance of the TogetherAI chat model client.
->>>>>>> 82455425
+
     """
     if not base_url:
         base_url = get_togetherai_base_url()
@@ -384,19 +321,7 @@
     **kwargs,
 ):
     """
-<<<<<<< HEAD
-    Return an OpenAIEmbeddings instance configured for TogetherAI with the specified model, API key, and base URL.
-    
-    If no base URL or API key is provided, defaults are retrieved from environment variables or preset values.
-=======
-    Instantiate an OpenAI-compatible embedding model configured for TogetherAI.
-    
-    Parameters:
-        model_name (str): The name of the embedding model to use.
-    
-    Returns:
-        An instance of OpenAIEmbeddings configured to use the TogetherAI API.
->>>>>>> 82455425
+
     """
     if not base_url:
         base_url = get_togetherai_base_url()
@@ -413,19 +338,7 @@
     **kwargs,
 ):
     """
-<<<<<<< HEAD
-    Return a ChatOpenAI instance configured for the Grok API with the specified model.
-    
-    If no API key or base URL is provided, retrieves them from environment variables or uses Grok defaults.
-=======
-    Instantiate a Grok chat model client using the specified model name and configuration.
-    
-    Parameters:
-        model_name (str): The name of the Grok chat model to use.
-    
-    Returns:
-        ChatOpenAI: An instance configured for the Grok API endpoint.
->>>>>>> 82455425
+
     """
     if not api_key:
         api_key = get_api_key("grok")
@@ -441,19 +354,7 @@
     **kwargs,
 ):
     """
-<<<<<<< HEAD
-    Return an OpenAI-compatible embedding model instance configured for the Grok API.
-    
-    If not provided, the API key and base URL are retrieved from environment variables or set to Grok defaults.
-=======
-    Instantiate an OpenAI-compatible embedding model configured for the Grok API.
-    
-    Parameters:
-        model_name (str): The name of the embedding model to use.
-    
-    Returns:
-        An instance of OpenAIEmbeddings configured to interact with the Grok API endpoint.
->>>>>>> 82455425
+
     """
     if not api_key:
         api_key = get_api_key("grok")
@@ -470,15 +371,7 @@
     **kwargs,
 ):
     """
-<<<<<<< HEAD
-    Return a ChatAnthropic instance configured for the specified model, using the provided or environment-derived API key and base URL.
-    
-    If no API key or base URL is given, values are retrieved from environment variables or set to Anthropic defaults.
-=======
-    Instantiate and return a ChatAnthropic client for the specified model.
-    
-    If not provided, the API key and base URL are retrieved from environment variables or set to defaults.
->>>>>>> 82455425
+
     """
     if not api_key:
         api_key = get_api_key("anthropic")
