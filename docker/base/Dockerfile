--- conflicted
+++ resolved
@@ -30,13 +30,7 @@
 # install searxng
 RUN bash /ins/install_searxng.sh
 
-<<<<<<< HEAD
-# install OSINT tools
-RUN bash /ins/install_osint_tools.sh
-=======
-# install hacking tools
-RUN bash /ins/install_hacking_tools.sh
->>>>>>> e0fab718
+
 
 # configure ssh
 RUN bash /ins/configure_ssh.sh
