<div align="center">

# `Agent Zero`

<p align="center">
    <a href="https://trendshift.io/repositories/11745" target="_blank"><img src="https://trendshift.io/api/badge/repositories/11745" alt="frdel%2Fagent-zero | Trendshift" style="width: 250px; height: 55px;" width="250" height="55"/></a>
</p>

[![Agent Zero Website](https://img.shields.io/badge/Website-agent--zero.ai-0A192F?style=for-the-badge&logo=vercel&logoColor=white)](https://agent-zero.ai) [![Thanks to Sponsors](https://img.shields.io/badge/GitHub%20Sponsors-Thanks%20to%20Sponsors-FF69B4?style=for-the-badge&logo=githubsponsors&logoColor=white)](https://github.com/sponsors/agent0ai) [![Follow on X](https://img.shields.io/badge/X-Follow-000000?style=for-the-badge&logo=x&logoColor=white)](https://x.com/Agent0ai) [![Join our Discord](https://img.shields.io/badge/Discord-Join%20our%20server-5865F2?style=for-the-badge&logo=discord&logoColor=white)](https://discord.gg/B8KZKNsPpj) [![Subscribe on YouTube](https://img.shields.io/badge/YouTube-Subscribe-red?style=for-the-badge&logo=youtube&logoColor=white)](https://www.youtube.com/@AgentZeroFW) [![Connect on LinkedIn](https://img.shields.io/badge/LinkedIn-Connect-blue?style=for-the-badge&logo=linkedin&logoColor=white)](https://www.linkedin.com/in/jan-tomasek/) [![Follow on Warpcast](https://img.shields.io/badge/Warpcast-Follow-5A32F3?style=for-the-badge)](https://warpcast.com/agent-zero) 


## Documentation:

[Introduction](#a-personal-organic-agentic-framework-that-grows-and-learns-with-you) •
[Installation](./docs/installation.md) •
[Development](./docs/development.md) •
[Extensibility](./docs/extensibility.md) •
[Connectivity](./docs/connectivity.md) •
[How to update](./docs/installation.md#how-to-update-agent-zero) •
[Documentation](./docs/README.md) •
[Usage](./docs/usage.md)

Or see DeepWiki generated documentation:

[![Ask DeepWiki](https://deepwiki.com/badge.svg)](https://deepwiki.com/agent0ai/agent-zero)

</div>


<div align="center">

> ### 🚨 **IMPORTANT ANNOUNCEMENT** 🚨

The original GitHub and DockerHub repositories for Agent Zero have been transferred to a new namespace:

- **GitHub & DockerHub:** `agent0ai/agent-zero`

From now on, please use this name for both `git clone` and `docker pull` commands.

</div>



[![Showcase](/docs/res/showcase-thumb.png)](https://youtu.be/lazLNcEYsiQ)



## A personal, organic agentic framework that grows and learns with you



- Agent Zero is not a predefined agentic framework. It is designed to be dynamic, organically growing, and learning as you use it.
- Agent Zero is fully transparent, readable, comprehensible, customizable, and interactive.
- Agent Zero uses the computer as a tool to accomplish its (your) tasks.

# 💡 Key Features

1. **General-purpose Assistant**

- Agent Zero is not pre-programmed for specific tasks (but can be). It is meant to be a general-purpose personal assistant. Give it a task, and it will gather information, execute commands and code, cooperate with other agent instances, and do its best to accomplish it.
- It has a persistent memory, allowing it to memorize previous solutions, code, facts, instructions, etc., to solve tasks faster and more reliably in the future.

![Agent 0 Working](/docs/res/ui-screen-2.png)

2. **Computer as a Tool**

- Agent Zero uses the operating system as a tool to accomplish its tasks. It has no single-purpose tools pre-programmed. Instead, it can write its own code and use the terminal to create and use its own tools as needed.
- The only default tools in its arsenal are online search, memory features, communication (with the user and other agents), and code/terminal execution. Everything else is created by the agent itself or can be extended by the user.
- Tool usage functionality has been developed from scratch to be the most compatible and reliable, even with very small models.
- **Default Tools:** Agent Zero includes tools like knowledge, code execution, communication, GitHub integration, and OSINT toolkit.
- **Creating Custom Tools:** Extend Agent Zero's functionality by creating your own custom tools.
- **Instruments:** Instruments are a new type of tool that allow you to create custom functions and procedures that can be called by Agent Zero.
<<<<<<< HEAD
- **MCP Servers:** Over 40 Model Context Protocol servers including OSINT, security, cloud, and development tools.
- **OSINT & Security Tools:** Comprehensive Open Source Intelligence and security testing capabilities built-in.
=======
- **MCP Server Discovery:** Discover and install 250+ MCP servers from npm, GitHub, and Docker Hub with an integrated discovery interface. Browse servers, view details, and add them with one click.
>>>>>>> e0fab718

3. **Advanced Multi-agent System with Memory Management**

- **Multi-Agent Coordination**: Agent Zero now features specialized sub-agents (researcher, developer, analyst, planner, executor) that work together on complex tasks
- **Memory MCP Server**: Dedicated server for managing memories, knowledge base, and agent rules with semantic search
- **Knowledge Organization**: Structured knowledge base with areas for main knowledge, code fragments, solutions, and tools
- **Adaptive Coordination**: Intelligent task distribution across agents using sequential, parallel, or adaptive strategies
- **OpenRouter Integration**: Pre-configured support for OpenRouter SDK providing access to multiple LLM providers
- **Agent Hierarchy**: Every agent has a superior giving tasks and instructions, with subordinates helping break down complex problems
- **GitHub Integration**: Comprehensive GitHub API integration with backup/restore capabilities for knowledge base and memory
- See [Multi-Agent Memory System Guide](./QUICK_START_MULTI_AGENT.md) for quick setup

![Multi-agent](docs/res/physics.png)
![Multi-agent 2](docs/res/physics-2.png)

<<<<<<< HEAD
4. **OSINT & Security Testing Capabilities**

- **40+ MCP Servers**: Comprehensive Model Context Protocol server support including OSINT, security, cloud, and development tools
- **VS Code Compatible**: MCP configuration transferable between VS Code and Agent Zero
- **Network Reconnaissance**: Nmap, Masscan, Subfinder, Amass for network scanning and subdomain enumeration
- **Web Intelligence**: theHarvester, Sherlock, HTTPx, GoBuster, WPScan for email harvesting and web reconnaissance
- **Threat Intelligence**: Shodan, Censys, VirusTotal, SecurityTrails integration for security research
- **Vulnerability Assessment**: Nuclei, Nikto, SQLMap for vulnerability scanning and testing
- **Social Media OSINT**: Username enumeration, social media profiling across 300+ platforms
- **Certificate Intelligence**: Certificate transparency log search for subdomain discovery
- **Built on Kali Linux**: Full access to penetration testing and security tools
- See [OSINT & Security Guide](./docs/osint_and_security.md) for comprehensive documentation
=======
4. **Security & OSINT Capabilities** 🔐

- **Network Reconnaissance**: Perform port scanning, host discovery, service detection, and OS fingerprinting using nmap integration
- **OSINT Tools**: Gather intelligence from public sources including Shodan, Censys, DNS enumeration, and WHOIS lookups
- **Server Orchestration**: Execute commands across multiple servers simultaneously via SSH with parallel execution and file transfer
- **Web Security Testing**: Directory enumeration, SQL injection detection, XSS testing, HTTP header analysis, and SSL/TLS assessment
- **Distributed Operations**: String together multiple servers for coordinated tasks and operations
- **Ethical Guidelines**: All tools include legal warnings and are designed for authorized testing only
- See [Hacking Tools Documentation](./docs/HACKING_TOOLS.md) for detailed usage and setup
>>>>>>> e0fab718

5. **Completely Customizable and Extensible**

- Almost nothing in this framework is hard-coded. Nothing is hidden. Everything can be extended or changed by the user.
- The whole behavior is defined by a system prompt in the **prompts/default/agent.system.md** file. Change this prompt and change the framework dramatically.
- The framework does not guide or limit the agent in any way. There are no hard-coded rails that agents have to follow.
- Every prompt, every small message template sent to the agent in its communication loop can be found in the **prompts/** folder and changed.
- Every default tool can be found in the **python/tools/** folder and changed or copied to create new predefined tools.

![Prompts](/docs/res/prompts.png)

6. **Communication is Key**

- Give your agent a proper system prompt and instructions, and it can do miracles.
- Agents can communicate with their superiors and subordinates, asking questions, giving instructions, and providing guidance. Instruct your agents in the system prompt on how to communicate effectively.
- The terminal interface is real-time streamed and interactive. You can stop and intervene at any point. If you see your agent heading in the wrong direction, just stop and tell it right away.
- There is a lot of freedom in this framework. You can instruct your agents to regularly report back to superiors asking for permission to continue. You can instruct them to use point-scoring systems when deciding when to delegate subtasks. Superiors can double-check subordinates' results and dispute. The possibilities are endless.

## 🚀 Things you can build with Agent Zero

- **Development Projects** - `"Create a React dashboard with real-time data visualization"`

- **Data Analysis** - `"Analyze last quarter's NVIDIA sales data and create trend reports"`

- **Content Creation** - `"Write a technical blog post about microservices"`

- **System Admin** - `"Set up a monitoring system for our web servers"`

- **Research** - `"Gather and summarize five recent AI papers about CoT prompting"`

<<<<<<< HEAD
- **OSINT & Reconnaissance** - `"Perform comprehensive reconnaissance on target.com including subdomain enumeration, certificate transparency search, and DNS records"`

- **Security Testing** - `"Scan target system for vulnerabilities and generate a security report"`

- **GitHub Management** - `"Backup my knowledge base to GitHub and create issues for discovered bugs"`

- **Social Media Intelligence** - `"Search for company mentions across Twitter, LinkedIn, and Reddit"`
=======
- **Security Testing** - `"Perform network reconnaissance on my test lab at 192.168.1.0/24"`

- **OSINT Gathering** - `"Find all subdomains and DNS records for my domain example.com"`

- **Server Orchestration** - `"Check disk space and uptime across all 10 production servers simultaneously"`
>>>>>>> e0fab718



# ⚙️ Installation

Click to open a video to learn how to install Agent Zero:

[![Easy Installation guide](/docs/res/easy_ins_vid.png)](https://www.youtube.com/watch?v=w5v5Kjx51hs)

A detailed setup guide for Windows, macOS, and Linux with a video can be found in the Agent Zero Documentation at [this page](./docs/installation.md).

### ⚡ Quick Start

```bash
# Pull and run with Docker

docker pull agent0ai/agent-zero
docker run -p 50001:80 agent0ai/agent-zero

# Visit http://localhost:50001 to start
```

## 🐳 Fully Dockerized, with Speech-to-Text and TTS

![Settings](docs/res/settings-page-ui.png)

- Customizable settings allow users to tailor the agent's behavior and responses to their needs.
- The Web UI output is very clean, fluid, colorful, readable, and interactive; nothing is hidden.
- You can load or save chats directly within the Web UI.
- The same output you see in the terminal is automatically saved to an HTML file in **logs/** folder for every session.

![Time example](/docs/res/time_example.jpg)

- Agent output is streamed in real-time, allowing users to read along and intervene at any time.
- No coding is required; only prompting and communication skills are necessary.
- With a solid system prompt, the framework is reliable even with small models, including precise tool usage.

## 👀 Keep in Mind

1. **Agent Zero Can Be Dangerous!**

- With proper instruction, Agent Zero is capable of many things, even potentially dangerous actions concerning your computer, data, or accounts. Always run Agent Zero in an isolated environment (like Docker) and be careful what you wish for.

2. **Agent Zero Is Prompt-based.**

- The whole framework is guided by the **prompts/** folder. Agent guidelines, tool instructions, messages, utility AI functions, it's all there.


## 📚 Read the Documentation

| Page | Description |
|-------|-------------|
| [Installation](./docs/installation.md) | Installation, setup and configuration |
| [Usage](./docs/usage.md) | Basic and advanced usage |
| [Development](./docs/development.md) | Development and customization |
| [Extensibility](./docs/extensibility.md) | Extending Agent Zero |
| [Connectivity](./docs/connectivity.md) | External API endpoints, MCP server connections, A2A protocol |
| [Architecture](./docs/architecture.md) | System design and components |
| [OSINT & Security](./docs/osint_and_security.md) | OSINT tools, security testing, reconnaissance |
| [MCP Setup](./docs/mcp_setup.md) | MCP server configuration and management |
| [Contributing](./docs/contribution.md) | How to contribute |
| [Troubleshooting](./docs/troubleshooting.md) | Common issues and their solutions |


## 🎯 Changelog

<<<<<<< HEAD
### v0.9.7 - OSINT & MCP Server Integration
- **40+ MCP Servers**: Comprehensive MCP server support including OSINT, security, cloud, and development tools
- **VS Code Compatible Config**: MCP configuration transferable between VS Code and Agent Zero
- **OSINT Tools**: theHarvester, Subfinder, Amass, Sherlock, Recon-ng, SpiderFoot installed by default
- **Network Scanning**: Nmap, Masscan, Nuclei, HTTPx for network reconnaissance
- **Security Testing**: Nikto, WPScan, GoBuster, SQLMap for vulnerability assessment
- **Threat Intelligence**: Shodan, Censys, VirusTotal, SecurityTrails MCP integration
- **GitHub Integration**: Comprehensive GitHub API helper with backup/restore for knowledge base
- **OSINT Toolkit**: Unified tool for subdomain enumeration, email harvesting, social media search
- **Certificate Intelligence**: Certificate transparency log search for subdomain discovery
- **Comprehensive Documentation**: OSINT guide, security best practices, API configuration
=======
### v0.9.7 - MCP Server Discovery (Upcoming)
- **MCP Server Discovery Interface**: Browse and install 250+ MCP servers from npm, GitHub, and Docker Hub
- **Integrated Discovery UI**: Search, filter, and view detailed information about available MCP servers
- **One-Click Configuration**: Generate and copy server configurations directly from the discovery interface
- **Multi-Source Discovery**: Automatic discovery from npm registry, GitHub repositories, and Docker Hub
- **Smart Caching**: 24-hour cache for improved performance with manual refresh option
- **Enhanced MCP Ecosystem**: Added 6 new community MCP servers to default configuration
>>>>>>> e0fab718

### v0.9.6 - Memory Dashboard
[Release video](https://youtu.be/sizjAq2-d9s)
- Memory Management Dashboard
- Kali update
- Python update + dual installation
- Browser Use update
- New login screen
- LiteLLM retry on temporary errors
- Github Copilot provider support


### v0.9.5 - Secrets
[Release video](https://www.youtube.com/watch?v=VqxUdt7pjd8)
- Secrets management - agent can use credentials without seeing them
- Agent can copy paste messages and files without rewriting them
- LiteLLM global configuration field
- Custom HTTP headers field for browser agent
- Progressive web app support
- Extra model params support for JSON
- Short IDs for files and memories to prevent LLM errors
- Tunnel component frontend rework
- Fix for timezone change bug
- Notifications z-index fix

### v0.9.4 - Connectivity, UI
[Release video](https://www.youtube.com/watch?v=C2BAdDOduIc)
- External API endpoints
- Streamable HTTP MCP A0 server
- A2A (Agent to Agent) protocol - server+client
- New notifications system
- New local terminal interface for stability
- Rate limiter integration to models
- Delayed memory recall
- Smarter autoscrolling in UI
- Action buttons in messages
- Multiple API keys support
- Download streaming
- Tunnel URL QR code
- Internal fixes and optimizations

### v0.9.3 - Subordinates, memory, providers Latest
[Release video](https://www.youtube.com/watch?v=-LfejFWL34k)
- Faster startup/restart
- Subordinate agents can have dedicated prompts, tools and system extensions
- Streamable HTTP MCP server support
- Memory loading enhanced by AI filter
- Memory AI consolidation when saving memories
- Auto memory system configuration in settings
- LLM providers available are set by providers.yaml configuration file
- Venice.ai LLM provider supported
- Initial agent message for user + as example for LLM
- Docker build support for local images
- File browser fix


### v0.9.2 - Kokoro TTS, Attachments
[Release video](https://www.youtube.com/watch?v=sPot_CAX62I)

- Kokoro text-to-speech integration
- New message attachments system
- Minor updates: log truncation, hyperlink targets, component examples, api cleanup


### v0.9.1 - LiteLLM, UI improvements
[Release video](https://youtu.be/crwr0M4Spcg)
- Langchain replaced with LiteLLM
    - Support for reasoning models streaming
    - Support for more providers
    - Openrouter set as default instead of OpenAI
- UI improvements
    - New message grouping system
    - Communication smoother and more efficient
    - Collapsible messages by type
    - Code execution tool output improved
    - Tables and code blocks scrollable
    - More space efficient on mobile
- Streamable HTTP MCP servers support
- LLM API URL added to models config for Azure, local and custom providers
    

### v0.9.0 - Agent roles, backup/restore
[Release video](https://www.youtube.com/watch?v=rMIe-TC6H-k)
- subordinate agents can use prompt profiles for different roles
- backup/restore functionality for easier upgrades
- security and bug fixes

### v0.8.7 - Formatting, Document RAG Latest
[Release video](https://youtu.be/OQJkfofYbus)
- markdown rendering in responses
- live response rendering
- document Q&A tool

### v0.8.6 - Merge and update
[Release video](https://youtu.be/l0qpK3Wt65A)
- Merge with Hacking Edition
- browser-use upgrade and integration re-work
- tunnel provider switch

### v0.8.5 - **MCP Server + Client**
[Release video](https://youtu.be/pM5f4Vz3_IQ)

- Agent Zero can now act as MCP Server
- Agent Zero can use external MCP servers as tools

### v0.8.4.1 - 2
Default models set to gpt-4.1
- Code execution tool improvements
- Browser agent improvements
- Memory improvements
- Various bugfixes related to context management
- Message formatting improvements
- Scheduler improvements
- New model provider
- Input tool fix
- Compatibility and stability improvements

### v0.8.4
[Release video](https://youtu.be/QBh_h_D_E24)

- **Remote access (mobile)**

### v0.8.3.1
[Release video](https://youtu.be/AGNpQ3_GxFQ)

- **Automatic embedding**


### v0.8.3
[Release video](https://youtu.be/bPIZo0poalY)

- ***Planning and scheduling***

### v0.8.2
[Release video](https://youtu.be/xMUNynQ9x6Y)

- **Multitasking in terminal**
- **Chat names**

### v0.8.1
[Release video](https://youtu.be/quv145buW74)

- **Browser Agent**
- **UX Improvements**

### v0.8
[Release video](https://youtu.be/cHDCCSr1YRI)

- **Docker Runtime**
- **New Messages History and Summarization System**
- **Agent Behavior Change and Management**
- **Text-to-Speech (TTS) and Speech-to-Text (STT)**
- **Settings Page in Web UI**
- **SearXNG Integration Replacing Perplexity + DuckDuckGo**
- **File Browser Functionality**
- **KaTeX Math Visualization Support**
- **In-chat File Attachments**

### v0.7
[Release video](https://youtu.be/U_Gl0NPalKA)

- **Automatic Memory**
- **UI Improvements**
- **Instruments**
- **Extensions Framework**
- **Reflection Prompts**
- **Bug Fixes**

## 🤝 Community and Support

- [Join our Discord](https://discord.gg/B8KZKNsPpj) for live discussions or [visit our Skool Community](https://www.skool.com/agent-zero).
- [Follow our YouTube channel](https://www.youtube.com/@AgentZeroFW) for hands-on explanations and tutorials
- [Report Issues](https://github.com/agent0ai/agent-zero/issues) for bug fixes and features<|MERGE_RESOLUTION|>--- conflicted
+++ resolved
@@ -70,12 +70,7 @@
 - **Default Tools:** Agent Zero includes tools like knowledge, code execution, communication, GitHub integration, and OSINT toolkit.
 - **Creating Custom Tools:** Extend Agent Zero's functionality by creating your own custom tools.
 - **Instruments:** Instruments are a new type of tool that allow you to create custom functions and procedures that can be called by Agent Zero.
-<<<<<<< HEAD
-- **MCP Servers:** Over 40 Model Context Protocol servers including OSINT, security, cloud, and development tools.
-- **OSINT & Security Tools:** Comprehensive Open Source Intelligence and security testing capabilities built-in.
-=======
-- **MCP Server Discovery:** Discover and install 250+ MCP servers from npm, GitHub, and Docker Hub with an integrated discovery interface. Browse servers, view details, and add them with one click.
->>>>>>> e0fab718
+
 
 3. **Advanced Multi-agent System with Memory Management**
 
@@ -91,30 +86,7 @@
 ![Multi-agent](docs/res/physics.png)
 ![Multi-agent 2](docs/res/physics-2.png)
 
-<<<<<<< HEAD
-4. **OSINT & Security Testing Capabilities**
-
-- **40+ MCP Servers**: Comprehensive Model Context Protocol server support including OSINT, security, cloud, and development tools
-- **VS Code Compatible**: MCP configuration transferable between VS Code and Agent Zero
-- **Network Reconnaissance**: Nmap, Masscan, Subfinder, Amass for network scanning and subdomain enumeration
-- **Web Intelligence**: theHarvester, Sherlock, HTTPx, GoBuster, WPScan for email harvesting and web reconnaissance
-- **Threat Intelligence**: Shodan, Censys, VirusTotal, SecurityTrails integration for security research
-- **Vulnerability Assessment**: Nuclei, Nikto, SQLMap for vulnerability scanning and testing
-- **Social Media OSINT**: Username enumeration, social media profiling across 300+ platforms
-- **Certificate Intelligence**: Certificate transparency log search for subdomain discovery
-- **Built on Kali Linux**: Full access to penetration testing and security tools
-- See [OSINT & Security Guide](./docs/osint_and_security.md) for comprehensive documentation
-=======
-4. **Security & OSINT Capabilities** 🔐
-
-- **Network Reconnaissance**: Perform port scanning, host discovery, service detection, and OS fingerprinting using nmap integration
-- **OSINT Tools**: Gather intelligence from public sources including Shodan, Censys, DNS enumeration, and WHOIS lookups
-- **Server Orchestration**: Execute commands across multiple servers simultaneously via SSH with parallel execution and file transfer
-- **Web Security Testing**: Directory enumeration, SQL injection detection, XSS testing, HTTP header analysis, and SSL/TLS assessment
-- **Distributed Operations**: String together multiple servers for coordinated tasks and operations
-- **Ethical Guidelines**: All tools include legal warnings and are designed for authorized testing only
-- See [Hacking Tools Documentation](./docs/HACKING_TOOLS.md) for detailed usage and setup
->>>>>>> e0fab718
+
 
 5. **Completely Customizable and Extensible**
 
@@ -145,21 +117,7 @@
 
 - **Research** - `"Gather and summarize five recent AI papers about CoT prompting"`
 
-<<<<<<< HEAD
-- **OSINT & Reconnaissance** - `"Perform comprehensive reconnaissance on target.com including subdomain enumeration, certificate transparency search, and DNS records"`
-
-- **Security Testing** - `"Scan target system for vulnerabilities and generate a security report"`
-
-- **GitHub Management** - `"Backup my knowledge base to GitHub and create issues for discovered bugs"`
-
-- **Social Media Intelligence** - `"Search for company mentions across Twitter, LinkedIn, and Reddit"`
-=======
-- **Security Testing** - `"Perform network reconnaissance on my test lab at 192.168.1.0/24"`
-
-- **OSINT Gathering** - `"Find all subdomains and DNS records for my domain example.com"`
-
-- **Server Orchestration** - `"Check disk space and uptime across all 10 production servers simultaneously"`
->>>>>>> e0fab718
+
 
 
 
@@ -226,27 +184,7 @@
 
 ## 🎯 Changelog
 
-<<<<<<< HEAD
-### v0.9.7 - OSINT & MCP Server Integration
-- **40+ MCP Servers**: Comprehensive MCP server support including OSINT, security, cloud, and development tools
-- **VS Code Compatible Config**: MCP configuration transferable between VS Code and Agent Zero
-- **OSINT Tools**: theHarvester, Subfinder, Amass, Sherlock, Recon-ng, SpiderFoot installed by default
-- **Network Scanning**: Nmap, Masscan, Nuclei, HTTPx for network reconnaissance
-- **Security Testing**: Nikto, WPScan, GoBuster, SQLMap for vulnerability assessment
-- **Threat Intelligence**: Shodan, Censys, VirusTotal, SecurityTrails MCP integration
-- **GitHub Integration**: Comprehensive GitHub API helper with backup/restore for knowledge base
-- **OSINT Toolkit**: Unified tool for subdomain enumeration, email harvesting, social media search
-- **Certificate Intelligence**: Certificate transparency log search for subdomain discovery
-- **Comprehensive Documentation**: OSINT guide, security best practices, API configuration
-=======
-### v0.9.7 - MCP Server Discovery (Upcoming)
-- **MCP Server Discovery Interface**: Browse and install 250+ MCP servers from npm, GitHub, and Docker Hub
-- **Integrated Discovery UI**: Search, filter, and view detailed information about available MCP servers
-- **One-Click Configuration**: Generate and copy server configurations directly from the discovery interface
-- **Multi-Source Discovery**: Automatic discovery from npm registry, GitHub repositories, and Docker Hub
-- **Smart Caching**: 24-hour cache for improved performance with manual refresh option
-- **Enhanced MCP Ecosystem**: Added 6 new community MCP servers to default configuration
->>>>>>> e0fab718
+
 
 ### v0.9.6 - Memory Dashboard
 [Release video](https://youtu.be/sizjAq2-d9s)
