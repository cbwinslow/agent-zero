#!/bin/bash

set -euo pipefail

# log_info prints an informational message prefixed with [INFO].
log_info() {
    echo "[INFO] $1"
}

<<<<<<< HEAD
# log_error prints an error message to standard error with an [ERROR] prefix.
=======
# log_error outputs an error message to standard error with an [ERROR] prefix.
>>>>>>> 82455425
log_error() {
    echo "[ERROR] $1" >&2
}

# Catch errors and exit gracefully
trap 'log_error "Setup failed at line $LINENO while running: $BASH_COMMAND"' ERR

MCP_URL=""
INSTALL_ELK=false

# Parse custom arguments
while [[ $# -gt 0 ]]; do
    case "$1" in
        --mcp-url)
            MCP_URL="$2"
            shift 2
            ;;
        --install-elk)
            INSTALL_ELK=true
            shift
            ;;
        *)
            break
            ;;
    esac
done

log_info "Installing dependencies"
if [[ -f requirements.txt ]]; then
    python3 -m pip install --upgrade pip
    python3 -m pip install -r requirements.txt
fi

# Optional ELK stack installation
if [[ "$INSTALL_ELK" == true ]]; then
    log_info "Installing ELK stack via scripts/install_elk.sh"
    bash scripts/install_elk.sh || log_error "ELK installation failed"
fi

# Download MCP server if URL provided
if [[ -n "$MCP_URL" ]]; then
    log_info "Downloading MCP server from $MCP_URL"
    bash scripts/download_mcp.sh "$MCP_URL"
fi

log_info "Preparing environment"
python3 prepare.py "$@"

log_info "Preloading models or data"
python3 preload.py "$@"

log_info "Starting the Agent Zero web UI"
exec python3 run_ui.py "$@"<|MERGE_RESOLUTION|>--- conflicted
+++ resolved
@@ -7,11 +7,7 @@
     echo "[INFO] $1"
 }
 
-<<<<<<< HEAD
-# log_error prints an error message to standard error with an [ERROR] prefix.
-=======
-# log_error outputs an error message to standard error with an [ERROR] prefix.
->>>>>>> 82455425
+
 log_error() {
     echo "[ERROR] $1" >&2
 }
